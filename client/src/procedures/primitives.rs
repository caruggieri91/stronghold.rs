--- conflicted
+++ resolved
@@ -20,12 +20,8 @@
     signatures::ed25519,
     utils::rand::fill,
 };
-<<<<<<< HEAD
-use engine::{runtime::GuardedVec, vault::RecordHint};
-=======
 
 use engine::{new_runtime::memories::buffer::Buffer, vault::RecordHint};
->>>>>>> 3fce2f15
 use serde::{Deserialize, Serialize};
 use stronghold_utils::GuardDebug;
 
@@ -241,11 +237,7 @@
 impl DeriveSecret for CopyRecord {
     type Output = ();
 
-<<<<<<< HEAD
-    fn derive(self, guard: GuardedVec<u8>) -> Result<Products<()>, FatalProcedureError> {
-=======
     fn derive(self, guard: Buffer<u8>) -> Result<Products<()>, FatalProcedureError> {
->>>>>>> 3fce2f15
         let products = Products {
             secret: (*guard.borrow()).to_vec(),
             output: (),
@@ -256,21 +248,12 @@
     fn source(&self) -> &Location {
         &self.source
     }
-<<<<<<< HEAD
 
     fn target(&self) -> (&Location, RecordHint) {
         (&self.target, self.hint)
     }
 }
 
-=======
-
-    fn target(&self) -> (&Location, RecordHint) {
-        (&self.target, self.hint)
-    }
-}
-
->>>>>>> 3fce2f15
 #[derive(Debug, Clone, Serialize, Deserialize)]
 pub enum MnemonicLanguage {
     English,
@@ -413,7 +396,6 @@
 #[derive(Debug, Clone, Serialize, Deserialize)]
 pub struct Slip10Derive {
     pub chain: Chain,
-<<<<<<< HEAD
 
     pub input: Slip10DeriveInput,
 
@@ -425,21 +407,7 @@
 impl DeriveSecret for Slip10Derive {
     type Output = ChainCode;
 
-    fn derive(self, guard: GuardedVec<u8>) -> Result<Products<ChainCode>, FatalProcedureError> {
-=======
-
-    pub input: Slip10DeriveInput,
-
-    pub output: Location,
-
-    pub hint: RecordHint,
-}
-
-impl DeriveSecret for Slip10Derive {
-    type Output = ChainCode;
-
     fn derive(self, guard: Buffer<u8>) -> Result<Products<ChainCode>, FatalProcedureError> {
->>>>>>> 3fce2f15
         let dk = match self.input {
             Slip10DeriveInput::Key(_) => {
                 slip10::Key::try_from(&*guard.borrow()).and_then(|parent| parent.derive(&self.chain))
@@ -535,11 +503,7 @@
 impl UseSecret for PublicKey {
     type Output = [u8; 32];
 
-<<<<<<< HEAD
-    fn use_secret(self, guard: GuardedVec<u8>) -> Result<Self::Output, FatalProcedureError> {
-=======
     fn use_secret(self, guard: Buffer<u8>) -> Result<Self::Output, FatalProcedureError> {
->>>>>>> 3fce2f15
         match self.ty {
             KeyType::Ed25519 => {
                 let sk = ed25519_secret_key(guard)?;
@@ -571,11 +535,7 @@
 impl UseSecret for Ed25519Sign {
     type Output = [u8; ed25519::SIGNATURE_LENGTH];
 
-<<<<<<< HEAD
-    fn use_secret(self, guard: GuardedVec<u8>) -> Result<Self::Output, FatalProcedureError> {
-=======
     fn use_secret(self, guard: Buffer<u8>) -> Result<Self::Output, FatalProcedureError> {
->>>>>>> 3fce2f15
         let sk = ed25519_secret_key(guard)?;
         let sig = sk.sign(&self.msg);
         Ok(sig.to_bytes())
@@ -600,11 +560,7 @@
 impl DeriveSecret for X25519DiffieHellman {
     type Output = ();
 
-<<<<<<< HEAD
-    fn derive(self, guard: GuardedVec<u8>) -> Result<Products<()>, FatalProcedureError> {
-=======
     fn derive(self, guard: Buffer<u8>) -> Result<Products<()>, FatalProcedureError> {
->>>>>>> 3fce2f15
         let sk = x25519_secret_key(guard)?;
         let public = x25519::PublicKey::from_bytes(self.public_key);
         let shared_key = sk.diffie_hellman(&public);
@@ -636,11 +592,7 @@
 impl UseSecret for Hmac {
     type Output = Vec<u8>;
 
-<<<<<<< HEAD
-    fn use_secret(self, guard: GuardedVec<u8>) -> Result<Self::Output, FatalProcedureError> {
-=======
     fn use_secret(self, guard: Buffer<u8>) -> Result<Self::Output, FatalProcedureError> {
->>>>>>> 3fce2f15
         match self.hash_type {
             Sha2Hash::Sha256 => {
                 let mut mac = [0; SHA256_LEN];
@@ -683,11 +635,7 @@
 impl DeriveSecret for Hkdf {
     type Output = ();
 
-<<<<<<< HEAD
-    fn derive(self, guard: GuardedVec<u8>) -> Result<Products<()>, FatalProcedureError> {
-=======
     fn derive(self, guard: Buffer<u8>) -> Result<Products<()>, FatalProcedureError> {
->>>>>>> 3fce2f15
         let secret = match self.hash_type {
             Sha2Hash::Sha256 => {
                 let mut okm = [0; SHA256_LEN];
@@ -785,11 +733,7 @@
 impl UseSecret for AeadEncrypt {
     type Output = Vec<u8>;
 
-<<<<<<< HEAD
-    fn use_secret(self, guard: GuardedVec<u8>) -> Result<Self::Output, FatalProcedureError> {
-=======
     fn use_secret(self, guard: Buffer<u8>) -> Result<Self::Output, FatalProcedureError> {
->>>>>>> 3fce2f15
         let mut ctx = vec![0; self.plaintext.len()];
 
         let f = match self.cipher {
@@ -837,11 +781,7 @@
 impl UseSecret for AeadDecrypt {
     type Output = Vec<u8>;
 
-<<<<<<< HEAD
-    fn use_secret(self, guard: GuardedVec<u8>) -> Result<Self::Output, FatalProcedureError> {
-=======
     fn use_secret(self, guard: Buffer<u8>) -> Result<Self::Output, FatalProcedureError> {
->>>>>>> 3fce2f15
         let mut ptx = vec![0; self.ciphertext.len()];
 
         let f = match self.cipher {
