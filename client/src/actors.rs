// Copyright 2020-2021 IOTA Stiftung
// SPDX-License-Identifier: Apache-2.0

#[cfg(feature = "p2p")]
pub mod p2p;
mod registry;
mod secure;
mod snapshot;

#[cfg(feature = "p2p")]
pub use self::registry::p2p_messages::{GetNetwork, InsertNetwork, StopNetwork};
#[cfg(test)]
pub use self::secure::testing as secure_testing;
pub use self::{
    registry::{
        messages::{GetAllClients, GetClient, GetSnapshot, GetTarget, RemoveClient, SpawnClient, SwitchTarget},
        Registry,
    },
<<<<<<< HEAD
    secure::{messages as secure_messages, SecureClient, VaultError},
    snapshot::{messages as snapshot_messages, returntypes as snapshot_returntypes},
=======
    secure::{
        messages as secure_messages, procedures as secure_procedures,
        procedures::{ProcResult, SLIP10DeriveInput},
        SecureClient, VaultError,
    },
    snapshot::{messages as snapshot_messages, returntypes as snapshot_returntypes, WriteSnapshot},
>>>>>>> 9374cc1a
};

#[cfg(test)]
// this import is intended for testing purposes only, and should not be included
// in any production code.
pub use secure::testing::ReadFromVault;<|MERGE_RESOLUTION|>--- conflicted
+++ resolved
@@ -16,17 +16,8 @@
         messages::{GetAllClients, GetClient, GetSnapshot, GetTarget, RemoveClient, SpawnClient, SwitchTarget},
         Registry,
     },
-<<<<<<< HEAD
     secure::{messages as secure_messages, SecureClient, VaultError},
     snapshot::{messages as snapshot_messages, returntypes as snapshot_returntypes},
-=======
-    secure::{
-        messages as secure_messages, procedures as secure_procedures,
-        procedures::{ProcResult, SLIP10DeriveInput},
-        SecureClient, VaultError,
-    },
-    snapshot::{messages as snapshot_messages, returntypes as snapshot_returntypes, WriteSnapshot},
->>>>>>> 9374cc1a
 };
 
 #[cfg(test)]
