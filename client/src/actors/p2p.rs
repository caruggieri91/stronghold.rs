// Copyright 2020-2021 IOTA Stiftung
// SPDX-License-Identifier: Apache-2.0

<<<<<<< HEAD
use crate::actors::{secure_messages::WriteToVault, GetTarget, Registry};
=======
use crate::actors::{GetTarget, Registry};
>>>>>>> f32e4392
use actix::prelude::*;
use futures::{channel::mpsc, FutureExt, TryFutureExt};
pub use messages::SwarmInfo;
use messages::*;
use p2p::{
    firewall::{FirewallConfiguration, FirewallRules, Rule},
    ChannelSinkConfig, ConnectionLimits, DialErr, EventChannel, InitKeypair, ListenErr, ListenRelayErr, Multiaddr,
    OutboundFailure, ReceiveRequest, StrongholdP2p, StrongholdP2pBuilder,
};
use std::{
    convert::{TryFrom, TryInto},
    io,
    time::Duration,
};
use thiserror::Error as DeriveError;

macro_rules! impl_handler {
    ($mty:ty => $rty:ty, |$cid:ident, $mid:ident| $body:stmt ) => {
        impl Handler<$mty> for NetworkActor {
            type Result = ResponseActFuture<Self, $rty>;
            fn handle(&mut self, $mid: $mty, _: &mut Self::Context) -> Self::Result {
                let mut $cid = self.network.clone();
                async move { $body }.into_actor(self).boxed_local()
            }
        }
    };
}

macro_rules! sh_request_dispatch {
    ($request:ident => |$inner: ident| $body:block) => {
        match $request {
            ShRequest::CheckVault($inner) => $body
            ShRequest::CheckRecord($inner) => $body
            ShRequest::WriteToStore($inner) => $body
            ShRequest::ReadFromStore($inner) => $body
            ShRequest::DeleteFromStore($inner) => $body
            ShRequest::CreateVault($inner) => $body
            ShRequest::WriteToRemoteVault($inner) =>  {
                let $inner: WriteToVault = $inner.into();
                $body
            }
            #[cfg(test)]
            ShRequest::ReadFromVault($inner) => $body
            ShRequest::GarbageCollect($inner) => $body
            ShRequest::ListIds($inner) => $body
            ShRequest::ClearCache($inner) => $body
            ShRequest::CallProcedure($inner) => $body
        }
    }
}

macro_rules! sh_request_from {
    ($T:ident) => {
        impl From<$T> for ShRequest {
            fn from(t: $T) -> Self {
                ShRequest::$T(t)
            }
        }
    };
}

macro_rules! sh_result_mapping {
    ($enum:ident::$variant:ident, $inner:ty) => {
        sh_result_mapping!($enum::$variant, $inner, |t| $enum::$variant(t), |t| t);
    };
    ($enum:ident::$variant:ident, $inner:ty,
        |$i:ident| $map_from_inner:expr,
        |$v:ident| $map_try_from_enum:expr
    ) => {
        impl From<$inner> for $enum {
            fn from($i: $inner) -> Self {
                $map_from_inner
            }
        }
        impl TryFrom<$enum> for $inner {
            type Error = ();
            fn try_from(t: $enum) -> Result<Self, Self::Error> {
                if let $enum::$variant($v) = t {
                    Ok($map_try_from_enum)
                } else {
                    Err(())
                }
            }
        }
    };
}

pub struct NetworkActor {
    network: StrongholdP2p<ShRequest, ShResult>,
    inbound_request_rx: Option<mpsc::Receiver<ReceiveRequest<ShRequest, ShResult>>>,
    registry: Addr<Registry>,
}

impl NetworkActor {
    pub async fn new(
        registry: Addr<Registry>,
        firewall_rule: Rule<ShRequest>,
        network_config: NetworkConfig,
    ) -> Result<Self, io::Error> {
        let (firewall_tx, _) = mpsc::channel(0);
        let (inbound_request_tx, inbound_request_rx) = EventChannel::new(10, ChannelSinkConfig::BufferLatest);
        let firewall_config = FirewallConfiguration::new(Some(firewall_rule), Some(Rule::AllowAll));
        let mut builder =
            StrongholdP2pBuilder::new(firewall_tx, inbound_request_tx, None).with_firewall_config(firewall_config);
        if let Some(keypair) = network_config.keypair {
            builder = builder.with_keys(keypair)
        }
        if let Some(timeout) = network_config.request_timeout {
            builder = builder.with_request_timeout(timeout)
        }
        if let Some(timeout) = network_config.connection_timeout {
            builder = builder.with_connection_timeout(timeout)
        }
        if let Some(limit) = network_config.connections_limit {
            builder = builder.with_connections_limit(limit)
        }
        let network = builder.build().await?;
        let actor = Self {
            network,
            inbound_request_rx: Some(inbound_request_rx),
            registry,
        };
        Ok(actor)
    }
}

impl Actor for NetworkActor {
    type Context = Context<Self>;

    fn started(&mut self, ctx: &mut Self::Context) {
        let inbound_request_rx = self.inbound_request_rx.take().unwrap();
        Self::add_stream(inbound_request_rx, ctx);
    }
}

impl StreamHandler<ReceiveRequest<ShRequest, ShResult>> for NetworkActor {
    fn handle(&mut self, item: ReceiveRequest<ShRequest, ShResult>, ctx: &mut Self::Context) {
        let ReceiveRequest {
            request, response_tx, ..
        } = item;
        sh_request_dispatch!(request => |inner| {
            let fut = self.registry
                .send(GetTarget)
                .and_then(|client| async { match client {
                    Some(client) => client.send(inner).await,
                    _ => Err(MailboxError::Closed)
                }})
                .map_ok(|response| response_tx.send(response.into()))
                .map(|_| ())
                .into_actor(self);
            ctx.wait(fut);
        });
    }
}

impl<Rq> Handler<SendRequest<Rq>> for NetworkActor
where
    Rq: Into<ShRequest> + Message + 'static,
    Rq::Result: TryFrom<ShResult, Error = ()>,
{
    type Result = ResponseActFuture<Self, Result<Rq::Result, OutboundFailure>>;

    fn handle(&mut self, msg: SendRequest<Rq>, _: &mut Self::Context) -> Self::Result {
        let mut network = self.network.clone();
        async move {
            let request: ShRequest = msg.request.into();
            let res = network.send_request(msg.peer, request).await;
            res.map(|wrapper| {
                let res: Rq::Result = wrapper.try_into().unwrap();
                res
            })
        }
        .into_actor(self)
        .boxed_local()
    }
}

impl_handler!(GetSwarmInfo => SwarmInfo, |network, _msg| {
    let listeners = network.get_listeners().await;
    let local_peer_id = network.get_peer_id();
    let connections = network.get_connections().await;
    SwarmInfo { local_peer_id, listeners, connections}
});

impl_handler!(StartListening => Result<Multiaddr, ListenErr>, |network, msg| {
    let addr = msg.address.unwrap_or_else(|| "/ip4/0.0.0.0/tcp/0".parse().unwrap());
    network.start_listening(addr).await
});

impl_handler!(StartListeningRelay => Result<Multiaddr, ListenRelayErr>, |network, msg| {
    network.start_relayed_listening(msg.relay, msg.relay_addr).await
});

impl_handler!(StopListening => (), |network, _msg| {
    network.stop_listening().await
});

impl_handler!(StopListeningAddr => (), |network, msg| {
    network.stop_listening_addr(msg.address).await
});

impl_handler!(StopListeningRelay => (), |network, msg| {
    network.stop_listening_relay(msg.relay).await
});

impl_handler!(ConnectPeer => Result<Multiaddr, DialErr>, |network, msg| {
    network.connect_peer(msg.peer).await
});

impl_handler!(GetFirewallDefault => FirewallRules<ShRequest>, |network, _msg| {
    network.get_firewall_default().await
});

impl_handler!(SetFirewallDefault<ShRequest> => (), |network, msg| {
    network.set_firewall_default(msg.direction, msg.rule).await
});

impl_handler!(RemoveFirewallDefault => (), |network, msg| {
    network.remove_firewall_default(msg.direction).await
});

impl_handler!(GetFirewallRules => FirewallRules<ShRequest>, |network, msg| {
    network.get_peer_rules(msg.peer).await
});

impl_handler!(SetFirewallRule<ShRequest> => (), |network, msg| {
    network.set_peer_rule(msg.peer, msg.direction, msg.rule).await
});

impl_handler!(RemoveFirewallRule => (), |network, msg| {
    network.remove_peer_rule(msg.peer, msg.direction).await
});

impl_handler!(GetPeerAddrs => Vec<Multiaddr>, |network, msg| {
    network.get_addrs(msg.peer).await
});

impl_handler!(AddPeerAddr => (), |network, msg| {
    network.add_address(msg.peer, msg.address).await
});

impl_handler!(RemovePeerAddr => (), |network, msg| {
    network.add_address(msg.peer, msg.address).await
});

impl_handler!(AddDialingRelay => Option<Multiaddr>, |network, msg| {
    network.add_dialing_relay(msg.relay, msg.relay_addr).await
});

impl_handler!(RemoveDialingRelay => (), |network, msg| {
    network.remove_dialing_relay(msg.relay).await
});

// Config for the new network.
/// Default behaviour:
/// - A new keypair is created and used, from which the [`PeerId`] of the local peer is derived.
/// - No limit for simultaneous connections.
/// - Request-timeout and Connection-timeout are 10s.
pub struct NetworkConfig {
    keypair: Option<InitKeypair>,
    request_timeout: Option<Duration>,
    connection_timeout: Option<Duration>,
    connections_limit: Option<ConnectionLimits>,
}

impl NetworkConfig {
    /// Set the keypair that is used for authenticating the traffic on the transport layer.
    /// The local [`PeerId`] is derived from the keypair.
    pub fn with_keypair(mut self, keypair: InitKeypair) -> Self {
        self.keypair = Some(keypair);
        self
    }

    /// Set a timeout for receiving a response after a request was sent.
    ///
    /// This applies for inbound and outbound requests.
    pub fn with_request_timeout(mut self, t: Duration) -> Self {
        self.request_timeout = Some(t);
        self
    }

    /// Set the limit for simultaneous connections.
    /// By default no connection limits apply.
    pub fn with_connections_limit(mut self, limit: ConnectionLimits) -> Self {
        self.connections_limit = Some(limit);
        self
    }

    /// Set the timeout for a idle connection to a remote peer.
    pub fn with_connection_timeout(mut self, t: Duration) -> Self {
        self.connection_timeout = Some(t);
        self
    }
}

impl Default for NetworkConfig {
    fn default() -> Self {
        NetworkConfig {
            keypair: None,
            request_timeout: None,
            connection_timeout: None,
            connections_limit: None,
        }
    }
}

pub mod messages {

    use super::*;
    use crate::{actors::VaultError, Location, ProcResult, RecordHint, RecordId};
    use p2p::{firewall::RuleDirection, EstablishedConnections, Listener, Multiaddr, PeerId};
    use serde::{Deserialize, Serialize};

    use engine::vault::VaultId;

    #[cfg(test)]
    use crate::actors::secure_testing::ReadFromVault;
    use crate::actors::{
        secure_messages::{
            CheckRecord, CheckVault, ClearCache, CreateVault, DeleteFromStore, GarbageCollect, ListIds, ReadFromStore,
            WriteToStore, WriteToVault,
        },
        secure_procedures::CallProcedure,
    };

    #[derive(Message)]
    #[rtype(result = "Result<Rq::Result, OutboundFailure>")]
    pub struct SendRequest<Rq>
    where
        Rq: Message,
    {
        pub peer: PeerId,
        pub request: Rq,
    }

    pub struct SwarmInfo {
        pub local_peer_id: PeerId,
        pub listeners: Vec<Listener>,
        pub connections: Vec<(PeerId, EstablishedConnections)>,
    }

    #[derive(Message)]
    #[rtype(result = "SwarmInfo")]
    pub struct GetSwarmInfo;

    #[derive(Message)]
    #[rtype(result = "Result<Multiaddr, ListenErr>")]
    pub struct StartListening {
        pub address: Option<Multiaddr>,
    }

    #[derive(Message)]
    #[rtype(result = "Result<Multiaddr, ListenRelayErr>")]
    pub struct StartListeningRelay {
        pub relay: PeerId,
        pub relay_addr: Option<Multiaddr>,
    }

    #[derive(Message)]
    #[rtype(result = "()")]
    pub struct StopListening;

    #[derive(Message)]
    #[rtype(result = "()")]
    pub struct StopListeningAddr {
        pub address: Multiaddr,
    }

    #[derive(Message)]
    #[rtype(result = "()")]
    pub struct StopListeningRelay {
        pub relay: PeerId,
    }

    #[derive(Message)]
    #[rtype(result = "Result<Multiaddr, DialErr>")]
    pub struct ConnectPeer {
        pub peer: PeerId,
    }

    #[derive(Message)]
    #[rtype(result = "FirewallRules<ShRequest>")]
    pub struct GetFirewallDefault;

    #[derive(Message)]
    #[rtype(result = "()")]
    pub struct SetFirewallDefault<ShRequest> {
        pub direction: RuleDirection,
        pub rule: Rule<ShRequest>,
    }

    #[derive(Message)]
    #[rtype(result = "()")]
    pub struct RemoveFirewallDefault {
        pub direction: RuleDirection,
    }

    #[derive(Message)]
    #[rtype(result = "FirewallRules<ShRequest>")]
    pub struct GetFirewallRules {
        pub peer: PeerId,
    }

    #[derive(Message)]
    #[rtype(result = "()")]
    pub struct SetFirewallRule<ShRequest> {
        pub peer: PeerId,
        pub direction: RuleDirection,
        pub rule: Rule<ShRequest>,
    }

    #[derive(Message)]
    #[rtype(result = "()")]
    pub struct RemoveFirewallRule {
        pub peer: PeerId,
        pub direction: RuleDirection,
    }

    #[derive(Message)]
    #[rtype(result = "Vec<Multiaddr>")]
    pub struct GetPeerAddrs {
        pub peer: PeerId,
    }

    #[derive(Message)]
    #[rtype(result = "()")]
    pub struct AddPeerAddr {
        pub peer: PeerId,
        pub address: Multiaddr,
    }

    #[derive(Message)]
    #[rtype(result = "()")]
    pub struct RemovePeerAddr {
        pub peer: PeerId,
        pub address: Multiaddr,
    }

    #[derive(Message)]
    #[rtype(result = "Option<Multiaddr>")]
    pub struct AddDialingRelay {
        pub relay: PeerId,
        pub relay_addr: Option<Multiaddr>,
    }

    #[derive(Message)]
    #[rtype(result = "()")]
    pub struct RemoveDialingRelay {
        pub relay: PeerId,
    }

    #[derive(Message)]
    #[rtype(result = "()")]
    pub struct Shutdown;

    #[derive(Message, Clone, Serialize, Deserialize)]
    #[rtype(result = "Result<(), RemoteVaultError>")]
    pub struct WriteToRemoteVault {
        pub location: Location,
        pub payload: Vec<u8>,
        pub hint: RecordHint,
    }

    impl From<WriteToRemoteVault> for WriteToVault {
        fn from(t: WriteToRemoteVault) -> Self {
            let WriteToRemoteVault {
                location,
                payload,
                hint,
            } = t;
            WriteToVault {
                location,
                payload,
                hint,
            }
        }
    }

    impl From<WriteToVault> for WriteToRemoteVault {
        fn from(t: WriteToVault) -> Self {
            let WriteToVault {
                location,
                payload,
                hint,
            } = t;
            WriteToRemoteVault {
                location,
                payload,
                hint,
            }
        }
    }

    #[derive(DeriveError, Debug, Clone, Serialize, Deserialize)]
    pub enum RemoteVaultError {
        #[error("Vault not found: {0:?}")]
        VaultNotFound(VaultId),

        #[error("Internal record error")]
        Record(String),
    }

    // Wrapper for Requests to a remote Secure Client
    #[derive(Debug, Clone, Serialize, Deserialize)]
    pub enum ShRequest {
        CheckVault(CheckVault),
        CheckRecord(CheckRecord),
        ListIds(ListIds),
        CreateVault(CreateVault),
        #[cfg(test)]
        ReadFromVault(ReadFromVault),
        WriteToRemoteVault(WriteToRemoteVault),
        ReadFromStore(ReadFromStore),
        WriteToStore(WriteToStore),
        DeleteFromStore(DeleteFromStore),
        GarbageCollect(GarbageCollect),
        ClearCache(ClearCache),
        CallProcedure(CallProcedure),
    }

    sh_request_from!(CheckVault);
    sh_request_from!(CheckRecord);
    sh_request_from!(ListIds);
    sh_request_from!(CreateVault);
    #[cfg(test)]
    sh_request_from!(ReadFromVault);
    sh_request_from!(WriteToRemoteVault);
    sh_request_from!(ReadFromStore);
    sh_request_from!(WriteToStore);
    sh_request_from!(DeleteFromStore);
    sh_request_from!(GarbageCollect);
    sh_request_from!(ClearCache);
    sh_request_from!(CallProcedure);

<<<<<<< HEAD
    impl From<VaultError> for RemoteVaultError {
        fn from(e: VaultError) -> Self {
            match e {
                VaultError::Record(_) => RemoteVaultError::Record(e.to_string()),
                VaultError::VaultNotFound(e) => RemoteVaultError::VaultNotFound(e),
                VaultError::Procedure(_) => unreachable!(),
            }
        }
    }

    #[derive(Serialize, Deserialize, Clone)]
=======
    #[derive(Debug, Clone, Serialize, Deserialize)]
>>>>>>> f32e4392
    pub enum ShResult {
        Empty(()),
        Data(Option<Vec<u8>>),
        Bool(bool),
        WriteRemoteVault(Result<(), RemoteVaultError>),
        ListIds(Vec<(RecordId, RecordHint)>),
        Proc(Result<ProcResult, String>),
    }

    sh_result_mapping!(ShResult::Empty, ());
    sh_result_mapping!(ShResult::Bool, bool);
    sh_result_mapping!(ShResult::Data, Option<Vec<u8>>);
    sh_result_mapping!(ShResult::ListIds, Vec<(RecordId, RecordHint)>);
    sh_result_mapping!(ShResult::Proc, Result<ProcResult, String>);

    impl From<Result<(), VaultError>> for ShResult {
        fn from(inner: Result<(), VaultError>) -> Self {
            ShResult::WriteRemoteVault(inner.map_err(RemoteVaultError::from))
        }
    }

    impl TryFrom<ShResult> for Result<(), RemoteVaultError> {
        type Error = ();
        fn try_from(t: ShResult) -> Result<Self, Self::Error> {
            if let ShResult::WriteRemoteVault(result) = t {
                Ok(result)
            } else {
                Err(())
            }
        }
    }
}<|MERGE_RESOLUTION|>--- conflicted
+++ resolved
@@ -1,11 +1,7 @@
 // Copyright 2020-2021 IOTA Stiftung
 // SPDX-License-Identifier: Apache-2.0
 
-<<<<<<< HEAD
 use crate::actors::{secure_messages::WriteToVault, GetTarget, Registry};
-=======
-use crate::actors::{GetTarget, Registry};
->>>>>>> f32e4392
 use actix::prelude::*;
 use futures::{channel::mpsc, FutureExt, TryFutureExt};
 pub use messages::SwarmInfo;
@@ -461,7 +457,7 @@
     #[rtype(result = "()")]
     pub struct Shutdown;
 
-    #[derive(Message, Clone, Serialize, Deserialize)]
+    #[derive(Debug, Message, Clone, Serialize, Deserialize)]
     #[rtype(result = "Result<(), RemoteVaultError>")]
     pub struct WriteToRemoteVault {
         pub location: Location,
@@ -540,7 +536,6 @@
     sh_request_from!(ClearCache);
     sh_request_from!(CallProcedure);
 
-<<<<<<< HEAD
     impl From<VaultError> for RemoteVaultError {
         fn from(e: VaultError) -> Self {
             match e {
@@ -551,10 +546,7 @@
         }
     }
 
-    #[derive(Serialize, Deserialize, Clone)]
-=======
     #[derive(Debug, Clone, Serialize, Deserialize)]
->>>>>>> f32e4392
     pub enum ShResult {
         Empty(()),
         Data(Option<Vec<u8>>),
