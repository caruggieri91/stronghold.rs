--- conflicted
+++ resolved
@@ -300,10 +300,7 @@
                 return StatusMessage::Error("Could not revoke data".into());
             };
         }
-<<<<<<< HEAD
-=======
-
->>>>>>> adc8c567
+
         status
     }
 
