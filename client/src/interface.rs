// Copyright 2020-2021 IOTA Stiftung
// SPDX-License-Identifier: Apache-2.0

//! Main Stronghold Interface
//!
//! All functionality can be accessed from the interface. Functions
//! are provided in an asynchronous way, and should be run by the
//! actor's system [`SystemRunner`].

use crate::{
    actors::{
        secure_messages::{
            CheckRecord, CheckVault, ClearCache, CreateVault, DeleteFromStore, GarbageCollect, GetData, ListIds,
            ReadFromStore, ReloadData, RevokeData, WriteToStore, WriteToVault,
        },
        snapshot_messages::{FillSnapshot, ReadFromSnapshot, WriteSnapshot},
        GetAllClients, GetClient, GetSnapshot, GetTarget, Registry, RemoveClient, SecureClient, SpawnClient,
        SwitchTarget,
    },
<<<<<<< HEAD
    line_error,
    procedures::{CollectedOutput, Procedure},
    utils::{LoadFromPath, ResultMessage, StatusMessage, StrongholdFlags, VaultFlags},
=======
    state::snapshot::{ReadError, WriteError},
    utils::{LoadFromPath, StrongholdFlags, VaultFlags},
>>>>>>> 9374cc1a
    Location,
};
use engine::vault::{ClientId, RecordHint, RecordId};
#[cfg(feature = "p2p")]
use p2p::{DialErr, ListenErr, ListenRelayErr, OutboundFailure, RelayNotSupported};

use actix::prelude::*;
use std::{path::PathBuf, time::Duration};
use thiserror::Error as DeriveError;
use zeroize::Zeroize;

#[cfg(test)]
use crate::actors::ReadFromVault;
#[cfg(feature = "p2p")]
use crate::actors::{
    p2p::{
        messages as network_msg,
        messages::{ShRequest, SwarmInfo},
        NetworkActor, NetworkConfig,
    },
<<<<<<< HEAD
    unwrap_or_err, unwrap_result_msg,
=======
    GetNetwork, InsertNetwork, StopNetwork,
>>>>>>> 9374cc1a
};
#[cfg(feature = "p2p")]
use p2p::{
    firewall::{Rule, RuleDirection},
    Multiaddr, PeerId,
};
#[cfg(feature = "p2p")]
use std::io;

pub type StrongholdResult<T> = Result<T, ActorError>;

#[derive(DeriveError, Debug)]
pub enum ActorError {
    #[error("actor mailbox error: {0}")]
    Mailbox(#[from] MailboxError),
    #[error("target actor has not been spawned or was killed")]
    TargetNotFound,
}

#[cfg(feature = "p2p")]
pub type P2pResult<T> = Result<T, P2pError>;

#[cfg(feature = "p2p")]
#[derive(DeriveError, Debug)]
pub enum P2pError {
    #[error("local actor error: {0}")]
    Local(#[from] ActorError),
    #[error("sending request to remote stronghold failed: {0}")]
    SendRequest(#[from] OutboundFailure),
}

#[cfg(feature = "p2p")]
impl From<MailboxError> for P2pError {
    fn from(e: MailboxError) -> Self {
        P2pError::Local(e.into())
    }
}

#[cfg(feature = "p2p")]
#[derive(DeriveError, Debug)]
pub enum SpawnNetworkError {
    #[error("actor mailbox error: {0}")]
    ActorMailbox(#[from] MailboxError),

    #[error("network already running")]
    AlreadySpawned,

    #[error("I/O error: {0}")]
    Io(#[from] io::Error),
}

#[derive(DeriveError, Debug)]
#[error("fatal engine error {0}")]
pub struct FatalEngineError(String);

#[derive(Clone)]
/// The main type for the Stronghold System.  Used as the entry point for the actor model.  Contains various pieces of
/// metadata to interpret the data in the vault and store.
pub struct Stronghold {
    registry: Addr<Registry>,
}

impl Stronghold {
    /// Initializes a new instance of the system asynchronously.  Sets up the first client actor. Accepts
    /// the first client_path: `Vec<u8>` and any `StrongholdFlags` which pertain to the first actor.
    /// The [`actix::SystemRunner`] is not being used directly by stronghold, and must be initialized externally.
    pub async fn init_stronghold_system(
        client_path: Vec<u8>,
        _options: Vec<StrongholdFlags>,
    ) -> StrongholdResult<Self> {
        // Init actor registry.
        let registry = Registry::default().start();

        // create client actor
        let client_id = ClientId::load_from_path(&client_path, &client_path);
        registry.send(SpawnClient { id: client_id }).await?;

        Ok(Self { registry })
    }

    /// Spawn a new client for the Stronghold system and switch the actor target to it.
    /// Accepts the client_path: [`Vec<u8>`] and the options: `StrongholdFlags`
    pub async fn spawn_stronghold_actor(
        &mut self,
        client_path: Vec<u8>,
        _options: Vec<StrongholdFlags>,
    ) -> StrongholdResult<()> {
        let client_id = ClientId::load_from_path(&client_path, &client_path.clone());
        self.registry.send(SpawnClient { id: client_id }).await?;
        Ok(())
    }

    /// Switches the actor target to another actor in the system specified by the client_path: [`Vec<u8>`].
    pub async fn switch_actor_target(&mut self, client_path: Vec<u8>) -> StrongholdResult<()> {
        let client_id = ClientId::load_from_path(&client_path, &client_path);
        self.switch_client(client_id).await.map(|_| ())
    }

    /// Writes data into the Stronghold. Uses the current target actor as the client and writes to the specified
    /// location of [`Location`] type. The payload must be specified as a [`Vec<u8>`] and a [`RecordHint`] can be
    /// provided. Also accepts [`VaultFlags`] for when a new Vault is created.
    pub async fn write_to_vault(
        &self,
        location: Location,
        payload: Vec<u8>,
        hint: RecordHint,
        _options: Vec<VaultFlags>,
    ) -> StrongholdResult<Result<(), FatalEngineError>> {
        let target = self.target().await?;

        let vault_path = location.vault_path().to_vec();

        let vault_exists = target.send(CheckVault { vault_path }).await?;
        if !vault_exists {
            // does not exist
            target
                .send(CreateVault {
                    location: location.clone(),
                })
                .await?;
        }
        // write to vault
        let res = target
            .send(WriteToVault {
                location,
                payload,
                hint,
            })
            .await?
            .map_err(|e| FatalEngineError(e.to_string()));
        Ok(res)
    }

    /// Writes data into an insecure cache.  This method, accepts a [`Vec<u8>`] as key, a [`Vec<u8>`] payload, and an
    /// optional [`Duration`]. The lifetime allows the data to be deleted after the specified duration has passed.
    /// If no lifetime is specified, the data will persist until it is manually deleted or over-written.
    /// Returns [`None`] if the key didn't exist yet. If the key is already present, the value is updated, and the old
    /// value is returned.
    ///
    /// Note: One store is mapped to one client. The same key can be specified across multiple clients.
    pub async fn write_to_store(
        &self,
        key: Vec<u8>,
        payload: Vec<u8>,
        lifetime: Option<Duration>,
    ) -> StrongholdResult<Option<Vec<u8>>> {
        let target = self.target().await?;
        let existing = target.send(WriteToStore { key, payload, lifetime }).await?;
        Ok(existing)
    }

    /// A method that reads from an insecure cache. This method, accepts a [`Vec<u8>`] as key and returns the payload
    /// in the form of a ([`Vec<u8>`].  If the key does not exist, `None` is returned.
    ///
    /// Note: One store is mapped to one client. The same key can be specified across multiple clients.
    pub async fn read_from_store(&self, key: Vec<u8>) -> StrongholdResult<Option<Vec<u8>>> {
        let target = self.target().await?;
        let data = target.send(ReadFromStore { key }).await?;
        Ok(data)
    }

    /// A method to delete data from an insecure cache. This method, accepts a [`Vec<u8>`] as key.
    ///
    /// Note: One store is mapped to one client. The same key can be specified across multiple clients.
    pub async fn delete_from_store(&self, key: Vec<u8>) -> StrongholdResult<()> {
        let target = self.target().await?;
        target.send(DeleteFromStore { key }).await?;
        Ok(())
    }

    /// Revokes the data from the specified location of type [`Location`]. Revoked data is not readable and can be
    /// removed from a vault with a call to `garbage_collect`.  if the `should_gc` flag is set to `true`, this call
    /// with automatically cleanup the revoke. Otherwise, the data is just marked as revoked.
    pub async fn delete_data(
        &self,
        location: Location,
        should_gc: bool,
    ) -> StrongholdResult<Result<(), FatalEngineError>> {
        let target = self.target().await?;
        let res = target
            .send(RevokeData {
                location: location.clone(),
            })
            .await?;
        match res {
            Ok(_) => {}
            Err(e) => return Ok(Err(FatalEngineError(e.to_string()))),
        };

        if should_gc {
            target.send(GarbageCollect { location }).await?;
        }
        Ok(Ok(()))
    }

    /// Garbage collects any revokes in a Vault based on the given `vault_path` and the current target actor.
    ///
    /// Return `false` if the vault does not exist.
    pub async fn garbage_collect<V: Into<Vec<u8>>>(&self, vault_path: V) -> StrongholdResult<bool> {
        let target = self.target().await?;
        let vault_exists = target
            .send(GarbageCollect {
                location: Location::Generic {
                    vault_path: vault_path.into(),
                    record_path: Vec::new(),
                },
            })
            .await?;
        Ok(vault_exists)
    }

    /// Returns a list of the available [`RecordId`] and [`RecordHint`] values in a vault by the given `vault_path`.
    pub async fn list_hints_and_ids<V: Into<Vec<u8>>>(
        &self,
        vault_path: V,
    ) -> StrongholdResult<Vec<(RecordId, RecordHint)>> {
        let target = self.target().await?;
        let list = target
            .send(ListIds {
                vault_path: vault_path.into(),
            })
            .await?;
        Ok(list)
    }

    /// Executes a runtime command given a [`Procedure`].  Returns a [`ProcResult`] based off of the control_request
    /// specified.
<<<<<<< HEAD
    pub async fn runtime_exec<P>(&self, control_request: P) -> ResultMessage<CollectedOutput>
    where
        P: Into<Procedure>,
    {
        match self.target.send(control_request.into()).await {
            Ok(Ok(result)) => ResultMessage::Ok(result),
            Ok(Err(e)) => ResultMessage::Error(e.to_string()),
            Err(e) => ResultMessage::Error(e.to_string()),
        }
=======
    pub async fn runtime_exec(&self, control_request: Procedure) -> StrongholdResult<ProcResult> {
        let target = self.target().await?;
        let result = target
            .send(CallProcedure { proc: control_request })
            .await?
            .unwrap_or_else(ProcResult::Error);
        Ok(result)
>>>>>>> 9374cc1a
    }

    /// Checks whether a record exists in the client based off of the given [`Location`].
    pub async fn record_exists(&self, location: Location) -> StrongholdResult<bool> {
        let target = self.target().await?;
        let exists = target.send(CheckRecord { location }).await?;
        Ok(exists)
    }

    /// checks whether a vault exists in the client.
    pub async fn vault_exists<V: Into<Vec<u8>>>(&self, vault_path: V) -> StrongholdResult<bool> {
        let target = self.target().await?;
        let exists = target
            .send(CheckVault {
                vault_path: vault_path.into(),
            })
            .await?;
        Ok(exists)
    }

    /// Reads data from a given snapshot file.  Can only read the data for a single `client_path` at a time. If the new
    /// actor uses a new `client_path` the former client path may be passed into the function call to read the data into
    /// that actor. Also requires keydata to unlock the snapshot. A filename and filepath can be specified. The Keydata
    /// should implement and use Zeroize.
    pub async fn read_snapshot<T: Zeroize + AsRef<Vec<u8>>>(
        &mut self,
        client_path: Vec<u8>,
        former_client_path: Option<Vec<u8>>,
        keydata: &T,
        filename: Option<String>,
        path: Option<PathBuf>,
    ) -> StrongholdResult<Result<(), ReadError>> {
        let client_id = ClientId::load_from_path(&client_path, &client_path);
        let former_client_id = former_client_path.map(|cp| ClientId::load_from_path(&cp, &cp));

        // this feature resembles the functionality given by the former riker
        // system dependence. if there is a former client id path present,
        // the new actor is being changed into the former one ( see old ReloadData impl.)
        let target;
        if let Some(id) = former_client_id {
            target = self.switch_client(id).await?;
        } else {
            target = self.target().await?;
        }

        let mut key: [u8; 32] = [0u8; 32];
        let keydata = keydata.as_ref();

        key.copy_from_slice(keydata);

        // get address of snapshot actor
        let snapshot_actor = self.registry.send(GetSnapshot {}).await?;

        // read the snapshots contents
        let result = snapshot_actor
            .send(ReadFromSnapshot {
                key,
                filename,
                path,
                id: client_id,
                fid: former_client_id,
            })
            .await?;
        let content = match result {
            Ok(content) => content,
            Err(e) => return Ok(Err(e)),
        };

        // send data to secure actor and reload
        target
            .send(ReloadData {
                data: content.data,
                id: content.id,
            })
            .await?;
        Ok(Ok(()))
    }

    /// Writes the entire state of the [`Stronghold`] into a snapshot.  All Actors and their associated data will be
    /// written into the specified snapshot. Requires keydata to encrypt the snapshot and a filename and path can be
    /// specified. The Keydata should implement and use Zeroize.
    pub async fn write_all_to_snapshot<T: Zeroize + AsRef<Vec<u8>>>(
        &mut self,
        keydata: &T,
        filename: Option<String>,
        path: Option<PathBuf>,
    ) -> StrongholdResult<Result<(), WriteError>> {
        // this should be delegated to the secure client actor
        // wrapping the interior functionality inside it.
        let clients: Vec<(ClientId, Addr<SecureClient>)> = self.registry.send(GetAllClients).await?;

        let mut key: [u8; 32] = [0u8; 32];
        let keydata = keydata.as_ref();
        key.copy_from_slice(keydata);

        // get snapshot actor
        let snapshot = self.registry.send(GetSnapshot {}).await?;

        for (id, client) in clients {
            // get data from secure actor
            let data = client.send(GetData {}).await?;

            // fill into snapshot
            snapshot.send(FillSnapshot { data, id }).await?;
        } // end loop

        // write snapshot
        let res = snapshot.send(WriteSnapshot { key, filename, path }).await?;
        Ok(res)
    }

    /// Used to kill a stronghold actor or clear the cache of the given actor system based on the client_path. If
    /// `kill_actor` is `true`, the actor will be removed from the system.  Otherwise, the cache of the
    /// current target actor will be cleared.
    ///
    /// **Note**: If `kill_actor` is set to `true` and the target is the currently active client, a new client has to be
    /// set via [`Stronghold::switch_actor_target`], before any following operations can be performed.
    pub async fn kill_stronghold(&mut self, client_path: Vec<u8>, kill_actor: bool) -> StrongholdResult<()> {
        let client_id = ClientId::load_from_path(&client_path.clone(), &client_path);
        let client;
        if kill_actor {
            client = self
                .registry
                .send(RemoveClient { id: client_id })
                .await?
                .ok_or(ActorError::TargetNotFound)?;
        } else {
            client = self
                .registry
                .send(GetClient { id: client_id })
                .await?
                .ok_or(ActorError::TargetNotFound)?;
        }
        client.send(ClearCache).await?;
        Ok(())
    }

    /// Unimplemented until Policies are implemented.
    #[allow(dead_code)]
    fn check_config_flags() {
        unimplemented!()
    }

    /// A test function for reading data from a vault.
    // API CHANGE!
    #[cfg(test)]
    pub async fn read_secret(&self, _client_path: Vec<u8>, location: Location) -> StrongholdResult<Option<Vec<u8>>> {
        let target = self.target().await?;
        let secret = target.send(ReadFromVault { location }).await?;
        Ok(secret)
    }

    async fn switch_client(&mut self, client_id: ClientId) -> StrongholdResult<Addr<SecureClient>> {
        self.registry
            .send(SwitchTarget { id: client_id })
            .await?
            .ok_or(ActorError::TargetNotFound)
    }

    async fn target(&self) -> StrongholdResult<Addr<SecureClient>> {
        self.registry.send(GetTarget).await?.ok_or(ActorError::TargetNotFound)
    }
}

#[cfg(feature = "p2p")]
impl Stronghold {
    /// Spawn the p2p-network actor and swarm.
    pub async fn spawn_p2p(
        &mut self,
        firewall_rule: Rule<ShRequest>,
        network_config: NetworkConfig,
    ) -> Result<(), SpawnNetworkError> {
        if self.registry.send(GetNetwork).await?.is_some() {
            return Err(SpawnNetworkError::AlreadySpawned);
        }
        let addr = NetworkActor::new(self.registry.clone(), firewall_rule, network_config)
            .await?
            .start();
        self.registry.send(InsertNetwork { addr }).await?;
        Ok(())
    }

    /// Gracefully stop the network actor and swarm.
    /// Return `false` if there is no active network actor.
    pub async fn stop_p2p(&mut self) -> StrongholdResult<()> {
        match self.registry.send(StopNetwork).await? {
            true => Ok(()),
            false => Err(ActorError::TargetNotFound),
        }
    }

    /// Start listening on the swarm to the given address. If not address is provided, it will be assigned by the OS.
    pub async fn start_listening(&self, address: Option<Multiaddr>) -> StrongholdResult<Result<Multiaddr, ListenErr>> {
        let actor = self.network_actor().await?;
        let result = actor.send(network_msg::StartListening { address }).await?;
        Ok(result)
    }

    /// Stop listening on the swarm.
    pub async fn stop_listening(&self) -> StrongholdResult<()> {
        let actor = self.network_actor().await?;
        actor.send(network_msg::StopListening).await?;
        Ok(())
    }

    ///  Get the peer id, listening addresses and connection info of the local peer
    pub async fn get_swarm_info(&self) -> StrongholdResult<SwarmInfo> {
        let actor = self.network_actor().await?;
        let info = actor.send(network_msg::GetSwarmInfo).await?;
        Ok(info)
    }

    /// Add dial information for a remote peers.
    /// This will attempt to connect the peer directly either by the address if one is provided, or by peer id
    /// if the peer is already known e.g. from multicast DNS.
    /// If the peer is not a relay and can not be reached directly, it will be attempted to reach it via the relays,
    /// if there are any.
    pub async fn add_peer(
        &self,
        peer: PeerId,
        address: Option<Multiaddr>,
    ) -> StrongholdResult<Result<Multiaddr, DialErr>> {
        let actor = self.network_actor().await?;
        if let Some(address) = address {
            actor.send(network_msg::AddPeerAddr { peer, address }).await?;
        }
        let result = actor.send(network_msg::ConnectPeer { peer }).await?;
        Ok(result)
    }

    /// Add a relay to the list of relays that may be tried to use if a remote peer can not be reached directly.
    pub async fn add_dialing_relay(
        &self,
        relay: PeerId,
        relay_addr: Option<Multiaddr>,
    ) -> StrongholdResult<Result<Option<Multiaddr>, RelayNotSupported>> {
        let actor = self.network_actor().await?;
        let result = actor.send(network_msg::AddDialingRelay { relay, relay_addr }).await?;
        Ok(result)
    }

    /// Start listening via a relay peer on an address following the scheme
    /// `<relay-addr>/<relay-id>/p2p-circuit/<local-id>`. This will establish a keep-alive connection to the relay,
    /// the relay will forward all requests to the local peer.
    pub async fn start_relayed_listening(
        &self,
        relay: PeerId,
        relay_addr: Option<Multiaddr>,
    ) -> StrongholdResult<Result<Multiaddr, ListenRelayErr>> {
        let actor = self.network_actor().await?;
        let result = actor
            .send(network_msg::StartListeningRelay { relay, relay_addr })
            .await?;
        Ok(result)
    }

    /// Stop listening with the relay.
    pub async fn remove_listening_relay(&self, relay: PeerId) -> StrongholdResult<()> {
        let actor = self.network_actor().await?;
        actor.send(network_msg::StopListeningRelay { relay }).await?;
        Ok(())
    }

    /// Remove a peer from the list of peers used for dialing.
    pub async fn remove_dialing_relay(&self, relay: PeerId) -> StrongholdResult<()> {
        let actor = self.network_actor().await?;
        actor.send(network_msg::RemoveDialingRelay { relay }).await?;
        Ok(())
    }

    /// Change the firewall rule for specific peers, optionally also set it as the default rule, which applies if there
    /// are no specific rules for a peer. All inbound requests from the peers that this rule applies to, will be
    /// approved/ rejected based on this rule.
    pub async fn set_firewall_rule(
        &self,
        rule: Rule<ShRequest>,
        peers: Vec<PeerId>,
        set_default: bool,
    ) -> StrongholdResult<()> {
        let actor = self.network_actor().await?;

        if set_default {
            actor
                .send(network_msg::SetFirewallDefault {
                    direction: RuleDirection::Inbound,
                    rule: rule.clone(),
                })
                .await?;
        }

        for peer in peers {
            actor
                .send(network_msg::SetFirewallRule {
                    peer,
                    direction: RuleDirection::Inbound,
                    rule: rule.clone(),
                })
                .await?;
        }
        Ok(())
    }

    /// Remove peer specific rules from the firewall configuration.
    pub async fn remove_firewall_rules(&self, peers: Vec<PeerId>) -> StrongholdResult<()> {
        let actor = self.network_actor().await?;
        for peer in peers {
            actor
                .send(network_msg::RemoveFirewallRule {
                    peer,
                    direction: RuleDirection::Inbound,
                })
                .await?;
        }
        Ok(())
    }

    /// Write to the vault of a remote Stronghold.
    pub async fn write_remote_vault(
        &self,
        peer: PeerId,
        location: Location,
        payload: Vec<u8>,
        hint: RecordHint,
        _options: Vec<VaultFlags>,
    ) -> P2pResult<Result<(), FatalEngineError>> {
        let actor = self.network_actor().await?;

        let vault_path = location.vault_path().to_vec();

        // check if vault exists
        let send_request = network_msg::SendRequest {
            peer,
            request: CheckVault { vault_path },
        };
        let vault_exists = actor.send(send_request).await??;

        // no vault so create new one before writing.
        if !vault_exists {
            let send_request = network_msg::SendRequest {
                peer,
                request: CreateVault {
                    location: location.clone(),
                },
            };
            actor.send(send_request).await??;
        }

        // write data
        let send_request = network_msg::SendRequest {
            peer,
            request: network_msg::WriteToRemoteVault {
                location: location.clone(),
                payload: payload.clone(),
                hint,
            },
        };
        let res = actor
            .send(send_request)
            .await??
            .map_err(|e| FatalEngineError(e.to_string()));
        Ok(res)
    }

    /// Write to the store of a remote Stronghold.
    ///
    /// Returns [`None`] if the key didn't exist yet. If the key is already present, the value is updated, and the old
    /// value is returned.
    pub async fn write_to_remote_store(
        &self,
        peer: PeerId,
        key: Vec<u8>,
        payload: Vec<u8>,
        lifetime: Option<Duration>,
    ) -> P2pResult<Option<Vec<u8>>> {
        let actor = self.network_actor().await?;
        let send_request = network_msg::SendRequest {
            peer,
            request: WriteToStore { key, payload, lifetime },
        };
        let existing = actor.send(send_request).await??;
        Ok(existing)
    }

    /// Read from the store of a remote Stronghold.
    pub async fn read_from_remote_store(&self, peer: PeerId, key: Vec<u8>) -> P2pResult<Option<Vec<u8>>> {
        let actor = self.network_actor().await?;
        let send_request = network_msg::SendRequest {
            peer,
            request: ReadFromStore { key },
        };
        let data = actor.send(send_request).await??;
        Ok(data)
    }

    /// Returns a list of the available records and their `RecordHint` values of a remote vault.
    pub async fn list_remote_hints_and_ids<V: Into<Vec<u8>>>(
        &self,
        peer: PeerId,
        vault_path: V,
    ) -> P2pResult<Vec<(RecordId, RecordHint)>> {
        let actor = self.network_actor().await?;
        let send_request = network_msg::SendRequest {
            peer,
            request: ListIds {
                vault_path: vault_path.into(),
            },
        };
        let list = actor.send(send_request).await??;
        Ok(list)
    }

<<<<<<< HEAD
    pub async fn remote_runtime_exec<P>(&self, peer: PeerId, control_request: P) -> ResultMessage<CollectedOutput>
    where
        P: Into<Procedure>,
    {
        let actor = unwrap_or_err!(Option, self.network_actor, "No network actor spawned.");
=======
    /// Executes a runtime command at a remote Stronghold.
    /// It is required that the peer has successfully been added with the `add_peer` method.
    pub async fn remote_runtime_exec(&self, peer: PeerId, control_request: Procedure) -> P2pResult<ProcResult> {
        let actor = self.network_actor().await?;
>>>>>>> 9374cc1a
        let send_request = network_msg::SendRequest {
            peer,
            request: control_request.into(),
        };
<<<<<<< HEAD
        match unwrap_result_msg!(actor.send(send_request).await) {
            Ok(res) => ResultMessage::Ok(res),
            Err(e) => ResultMessage::Error(e.to_string()),
        }
=======
        let result = actor.send(send_request).await??.unwrap_or_else(ProcResult::Error);
        Ok(result)
    }

    async fn network_actor(&self) -> StrongholdResult<Addr<NetworkActor>> {
        self.registry.send(GetNetwork).await?.ok_or(ActorError::TargetNotFound)
>>>>>>> 9374cc1a
    }
}<|MERGE_RESOLUTION|>--- conflicted
+++ resolved
@@ -15,16 +15,11 @@
         },
         snapshot_messages::{FillSnapshot, ReadFromSnapshot, WriteSnapshot},
         GetAllClients, GetClient, GetSnapshot, GetTarget, Registry, RemoveClient, SecureClient, SpawnClient,
-        SwitchTarget,
+        SwitchTarget, VaultError,
     },
-<<<<<<< HEAD
-    line_error,
-    procedures::{CollectedOutput, Procedure},
-    utils::{LoadFromPath, ResultMessage, StatusMessage, StrongholdFlags, VaultFlags},
-=======
+    procedures::{CollectedOutput, Procedure, ProcedureError},
     state::snapshot::{ReadError, WriteError},
     utils::{LoadFromPath, StrongholdFlags, VaultFlags},
->>>>>>> 9374cc1a
     Location,
 };
 use engine::vault::{ClientId, RecordHint, RecordId};
@@ -32,6 +27,7 @@
 use p2p::{DialErr, ListenErr, ListenRelayErr, OutboundFailure, RelayNotSupported};
 
 use actix::prelude::*;
+use serde::{Deserialize, Serialize};
 use std::{path::PathBuf, time::Duration};
 use thiserror::Error as DeriveError;
 use zeroize::Zeroize;
@@ -40,16 +36,8 @@
 use crate::actors::ReadFromVault;
 #[cfg(feature = "p2p")]
 use crate::actors::{
-    p2p::{
-        messages as network_msg,
-        messages::{ShRequest, SwarmInfo},
-        NetworkActor, NetworkConfig,
-    },
-<<<<<<< HEAD
-    unwrap_or_err, unwrap_result_msg,
-=======
+    p2p::{messages as network_msg, NetworkActor, NetworkConfig, ShRequest, SwarmInfo},
     GetNetwork, InsertNetwork, StopNetwork,
->>>>>>> 9374cc1a
 };
 #[cfg(feature = "p2p")]
 use p2p::{
@@ -101,9 +89,28 @@
     Io(#[from] io::Error),
 }
 
-#[derive(DeriveError, Debug)]
+#[derive(DeriveError, Debug, Clone, Serialize, Deserialize)]
 #[error("fatal engine error {0}")]
 pub struct FatalEngineError(String);
+
+impl From<VaultError> for FatalEngineError {
+    fn from(e: VaultError) -> Self {
+        FatalEngineError(e.to_string())
+    }
+}
+
+#[cfg(feature = "p2p")]
+impl From<network_msg::RemoteVaultError> for FatalEngineError {
+    fn from(e: network_msg::RemoteVaultError) -> Self {
+        FatalEngineError(e.to_string())
+    }
+}
+
+impl From<String> for FatalEngineError {
+    fn from(e: String) -> Self {
+        FatalEngineError(e)
+    }
+}
 
 #[derive(Clone)]
 /// The main type for the Stronghold System.  Used as the entry point for the actor model.  Contains various pieces of
@@ -179,7 +186,7 @@
                 hint,
             })
             .await?
-            .map_err(|e| FatalEngineError(e.to_string()));
+            .map_err(FatalEngineError::from);
         Ok(res)
     }
 
@@ -236,7 +243,7 @@
             .await?;
         match res {
             Ok(_) => {}
-            Err(e) => return Ok(Err(FatalEngineError(e.to_string()))),
+            Err(e) => return Ok(Err(FatalEngineError::from(e))),
         };
 
         if should_gc {
@@ -277,25 +284,13 @@
 
     /// Executes a runtime command given a [`Procedure`].  Returns a [`ProcResult`] based off of the control_request
     /// specified.
-<<<<<<< HEAD
-    pub async fn runtime_exec<P>(&self, control_request: P) -> ResultMessage<CollectedOutput>
+    pub async fn runtime_exec<P>(&self, control_request: P) -> StrongholdResult<Result<CollectedOutput, ProcedureError>>
     where
         P: Into<Procedure>,
     {
-        match self.target.send(control_request.into()).await {
-            Ok(Ok(result)) => ResultMessage::Ok(result),
-            Ok(Err(e)) => ResultMessage::Error(e.to_string()),
-            Err(e) => ResultMessage::Error(e.to_string()),
-        }
-=======
-    pub async fn runtime_exec(&self, control_request: Procedure) -> StrongholdResult<ProcResult> {
-        let target = self.target().await?;
-        let result = target
-            .send(CallProcedure { proc: control_request })
-            .await?
-            .unwrap_or_else(ProcResult::Error);
+        let target = self.target().await?;
+        let result = target.send::<Procedure>(control_request.into()).await?;
         Ok(result)
->>>>>>> 9374cc1a
     }
 
     /// Checks whether a record exists in the client based off of the given [`Location`].
@@ -652,10 +647,7 @@
                 hint,
             },
         };
-        let res = actor
-            .send(send_request)
-            .await??
-            .map_err(|e| FatalEngineError(e.to_string()));
+        let res = actor.send(send_request).await??.map_err(FatalEngineError::from);
         Ok(res)
     }
 
@@ -707,34 +699,26 @@
         Ok(list)
     }
 
-<<<<<<< HEAD
-    pub async fn remote_runtime_exec<P>(&self, peer: PeerId, control_request: P) -> ResultMessage<CollectedOutput>
+    /// Executes a runtime command at a remote Stronghold.
+    /// It is required that the peer has successfully been added with the `add_peer` method.
+    pub async fn remote_runtime_exec<P>(
+        &self,
+        peer: PeerId,
+        control_request: P,
+    ) -> P2pResult<Result<CollectedOutput, ProcedureError>>
     where
         P: Into<Procedure>,
     {
-        let actor = unwrap_or_err!(Option, self.network_actor, "No network actor spawned.");
-=======
-    /// Executes a runtime command at a remote Stronghold.
-    /// It is required that the peer has successfully been added with the `add_peer` method.
-    pub async fn remote_runtime_exec(&self, peer: PeerId, control_request: Procedure) -> P2pResult<ProcResult> {
-        let actor = self.network_actor().await?;
->>>>>>> 9374cc1a
-        let send_request = network_msg::SendRequest {
+        let actor = self.network_actor().await?;
+        let send_request = network_msg::SendRequest::<Procedure> {
             peer,
             request: control_request.into(),
         };
-<<<<<<< HEAD
-        match unwrap_result_msg!(actor.send(send_request).await) {
-            Ok(res) => ResultMessage::Ok(res),
-            Err(e) => ResultMessage::Error(e.to_string()),
-        }
-=======
-        let result = actor.send(send_request).await??.unwrap_or_else(ProcResult::Error);
+        let result = actor.send(send_request).await??;
         Ok(result)
     }
 
     async fn network_actor(&self) -> StrongholdResult<Addr<NetworkActor>> {
         self.registry.send(GetNetwork).await?.ok_or(ActorError::TargetNotFound)
->>>>>>> 9374cc1a
     }
 }