--- conflicted
+++ resolved
@@ -17,7 +17,7 @@
         BIP39Generate, Ed25519PublicKey, Ed25519Sign, Hash, MnemonicLanguage, OutputInfo, OutputKey, ProcedureIo,
         ProcedureStep, Slip10Derive, Slip10Generate, TargetInfo, WriteVault,
     },
-    ResultMessage, Stronghold,
+    Stronghold,
 };
 
 async fn setup_stronghold() -> (Vec<u8>, Stronghold) {
@@ -41,108 +41,42 @@
         };
         let slip10_generate = Slip10Generate::default().write_secret(seed.clone(), fresh::record_hint());
 
-<<<<<<< HEAD
-        match sh.runtime_exec(slip10_generate).await {
-            ResultMessage::Ok(_) => (),
-            ResultMessage::Error(e) => panic!("unexpected error: {:?}", e),
+        match sh.runtime_exec(slip10_generate).await.unwrap() {
+            Ok(_) => (),
+            Err(e) => panic!("unexpected error: {:?}", e),
         }
     } else {
         let bip32_gen = BIP39Generate::new(MnemonicLanguage::English, fresh::passphrase())
             .write_secret(seed.clone(), fresh::record_hint());
-        match sh.runtime_exec(bip32_gen).await {
-            ResultMessage::Ok(_) => (),
-            ResultMessage::Error(err) => panic!("unexpected error: {:?}", err),
-=======
-        match sh
-            .runtime_exec(Procedure::SLIP10Generate {
-                size_bytes,
-                output: seed.clone(),
-                hint: fresh::record_hint(),
-            })
-            .await
-            .unwrap()
-        {
-            ProcResult::SLIP10Generate(ResultMessage::OK) => (),
-            r => panic!("unexpected result: {:?}", r),
-        }
-    } else {
-        match sh
-            .runtime_exec(Procedure::BIP39Generate {
-                passphrase: fresh::passphrase(),
-                output: seed.clone(),
-                hint: fresh::record_hint(),
-            })
-            .await
-            .unwrap()
-        {
-            ProcResult::BIP39Generate(ResultMessage::OK) => (),
-            r => panic!("unexpected result: {:?}", r),
->>>>>>> 9374cc1a
+        match sh.runtime_exec(bip32_gen).await.unwrap() {
+            Ok(_) => (),
+            Err(err) => panic!("unexpected error: {:?}", err),
         }
     }
 
     let (_path, chain) = fresh::hd_path();
     let key = fresh::location();
 
-<<<<<<< HEAD
     let slip10_derive = Slip10Derive::new_from_seed(seed, chain).write_secret(key.clone(), fresh::record_hint());
-    match sh.runtime_exec(slip10_derive).await {
-        ResultMessage::Ok(_) => (),
-        ResultMessage::Error(err) => panic!("unexpected error: {:?}", err),
+    match sh.runtime_exec(slip10_derive).await.unwrap() {
+        Ok(_) => (),
+        Err(err) => panic!("unexpected error: {:?}", err),
     };
 
     let k = OutputKey::random();
     let ed25519_pk = Ed25519PublicKey::new(key.clone()).store_output(k.clone());
-    let pk: [u8; PUBLIC_KEY_LENGTH] = match sh.runtime_exec(ed25519_pk).await {
-        ResultMessage::Ok(mut data) => data.take(&k).unwrap(),
-        ResultMessage::Error(e) => panic!("unexpected error: {:?}", e),
-=======
-    match sh
-        .runtime_exec(Procedure::SLIP10Derive {
-            chain,
-            input: SLIP10DeriveInput::Seed(seed),
-            output: key.clone(),
-            hint: fresh::record_hint(),
-        })
-        .await
-        .unwrap()
-    {
-        ProcResult::SLIP10Derive(ResultMessage::Ok(_)) => (),
-        r => panic!("unexpected result: {:?}", r),
-    };
-
-    let pk = match sh
-        .runtime_exec(Procedure::Ed25519PublicKey {
-            private_key: key.clone(),
-        })
-        .await
-        .unwrap()
-    {
-        ProcResult::Ed25519PublicKey(ResultMessage::Ok(pk)) => pk,
-        r => panic!("unexpected result: {:?}", r),
->>>>>>> 9374cc1a
+    let pk: [u8; PUBLIC_KEY_LENGTH] = match sh.runtime_exec(ed25519_pk).await.unwrap() {
+        Ok(mut data) => data.take(&k).unwrap(),
+        Err(e) => panic!("unexpected error: {:?}", e),
     };
 
     let msg = fresh::bytestring(4096);
 
-<<<<<<< HEAD
     let k = OutputKey::random();
     let ed25519_sign = Ed25519Sign::new(msg.clone(), key).store_output(k.clone());
-    let sig: [u8; SIGNATURE_LENGTH] = match sh.runtime_exec(ed25519_sign).await {
-        ResultMessage::Ok(mut data) => data.take(&k).unwrap(),
-        ResultMessage::Error(e) => panic!("unexpected error: {:?}", e),
-=======
-    let sig = match sh
-        .runtime_exec(Procedure::Ed25519Sign {
-            private_key: key,
-            msg: msg.clone(),
-        })
-        .await
-        .unwrap()
-    {
-        ProcResult::Ed25519Sign(ResultMessage::Ok(sig)) => sig,
-        r => panic!("unexpected result: {:?}", r),
->>>>>>> 9374cc1a
+    let sig: [u8; SIGNATURE_LENGTH] = match sh.runtime_exec(ed25519_sign).await.unwrap() {
+        Ok(mut data) => data.take(&k).unwrap(),
+        Err(e) => panic!("unexpected error: {:?}", e),
     };
 
     let pk = PublicKey::try_from_bytes(pk).unwrap();
@@ -156,100 +90,42 @@
 
     let seed = fresh::location();
 
-<<<<<<< HEAD
     let slip10_generate = Slip10Generate::default().write_secret(seed.clone(), fresh::record_hint());
-    match sh.runtime_exec(slip10_generate).await {
-        ResultMessage::Ok(_) => (),
-        ResultMessage::Error(e) => panic!("unexpected error: {:?}", e),
-=======
-    match sh
-        .runtime_exec(Procedure::SLIP10Generate {
-            size_bytes: None,
-            output: seed.clone(),
-            hint: fresh::record_hint(),
-        })
-        .await
-        .unwrap()
-    {
-        ProcResult::SLIP10Generate(ResultMessage::OK) => (),
-        r => panic!("unexpected result: {:?}", r),
->>>>>>> 9374cc1a
+    match sh.runtime_exec(slip10_generate).await.unwrap() {
+        Ok(_) => (),
+        Err(e) => panic!("unexpected error: {:?}", e),
     };
 
     let (_path, chain0) = fresh::hd_path();
     let (_path, chain1) = fresh::hd_path();
 
-<<<<<<< HEAD
     let cc0: ChainCode = {
         let k = OutputKey::random();
         let slip10_derive = Slip10Derive::new_from_seed(seed.clone(), chain0.join(&chain1)).store_output(k.clone());
 
-        match sh.runtime_exec(slip10_derive).await {
-            ResultMessage::Ok(mut data) => data.take(&k).unwrap(),
-            ResultMessage::Error(e) => panic!("unexpected error: {:?}", e),
-        }
-=======
-    let cc0 = match sh
-        .runtime_exec(Procedure::SLIP10Derive {
-            chain: chain0.join(&chain1),
-            input: SLIP10DeriveInput::Seed(seed.clone()),
-            output: fresh::location(),
-            hint: fresh::record_hint(),
-        })
-        .await
-        .unwrap()
-    {
-        ProcResult::SLIP10Derive(ResultMessage::Ok(cc)) => cc,
-        r => panic!("unexpected result: {:?}", r),
->>>>>>> 9374cc1a
+        match sh.runtime_exec(slip10_derive).await.unwrap() {
+            Ok(mut data) => data.take(&k).unwrap(),
+            Err(e) => panic!("unexpected error: {:?}", e),
+        }
     };
 
     let cc1: ChainCode = {
         let intermediate = fresh::location();
 
-<<<<<<< HEAD
         let slip10_derive_intermediate =
             Slip10Derive::new_from_seed(seed, chain0).write_secret(intermediate.clone(), fresh::record_hint());
 
-        match sh.runtime_exec(slip10_derive_intermediate).await {
-            ResultMessage::Ok(_) => (),
-            ResultMessage::Error(e) => panic!("unexpected error: {:?}", e),
+        match sh.runtime_exec(slip10_derive_intermediate).await.unwrap() {
+            Ok(_) => (),
+            Err(e) => panic!("unexpected error: {:?}", e),
         };
 
         let k = OutputKey::random();
         let slip10_derive_child = Slip10Derive::new_from_key(intermediate, chain1).store_output(k.clone());
 
-        match sh.runtime_exec(slip10_derive_child).await {
-            ResultMessage::Ok(mut data) => data.take(&k).unwrap(),
-            ResultMessage::Error(e) => panic!("unexpected error: {:?}", e),
-=======
-        match sh
-            .runtime_exec(Procedure::SLIP10Derive {
-                chain: chain0,
-                input: SLIP10DeriveInput::Seed(seed),
-                output: intermediate.clone(),
-                hint: fresh::record_hint(),
-            })
-            .await
-            .unwrap()
-        {
-            ProcResult::SLIP10Derive(ResultMessage::Ok(_)) => (),
-            r => panic!("unexpected result: {:?}", r),
-        };
-
-        match sh
-            .runtime_exec(Procedure::SLIP10Derive {
-                chain: chain1,
-                input: SLIP10DeriveInput::Key(intermediate),
-                output: fresh::location(),
-                hint: fresh::record_hint(),
-            })
-            .await
-            .unwrap()
-        {
-            ProcResult::SLIP10Derive(ResultMessage::Ok(cc)) => cc,
-            r => panic!("unexpected result: {:?}", r),
->>>>>>> 9374cc1a
+        match sh.runtime_exec(slip10_derive_child).await.unwrap() {
+            Ok(mut data) => data.take(&k).unwrap(),
+            Err(e) => panic!("unexpected error: {:?}", e),
         }
     };
 
@@ -260,7 +136,7 @@
 async fn usecase_ed25519_as_complex() {
     let (_cp, sh) = setup_stronghold().await;
 
-    let msg = fresh::bytestring();
+    let msg = fresh::bytestring(4096);
 
     let pk_result = OutputKey::random();
     let sign_result = OutputKey::random();
@@ -271,9 +147,9 @@
     let sign = Ed25519Sign::new(msg.clone(), derive.target()).store_output(sign_result.clone());
 
     let combined_proc = generate.then(derive).then(get_pk).then(sign);
-    let mut output = match sh.runtime_exec(combined_proc).await {
-        ResultMessage::Ok(o) => o,
-        ResultMessage::Error(e) => panic!("Unexpected error: {}", e),
+    let mut output = match sh.runtime_exec(combined_proc).await.unwrap() {
+        Ok(o) => o,
+        Err(e) => panic!("Unexpected error: {}", e),
     };
 
     let pub_key_vec: [u8; PUBLIC_KEY_LENGTH] = output.take(&pk_result).unwrap();
@@ -300,9 +176,9 @@
     // write seed to vault
     let key_location = fresh::location();
     let write_vault_proc = WriteVault::new(key.clone(), key_location.clone(), fresh::record_hint());
-    match sh.runtime_exec(write_vault_proc).await {
-        ResultMessage::Ok(data) => assert!(data.into_iter().next().is_none()),
-        ResultMessage::Error(e) => panic!("unexpected error: {:?}", e),
+    match sh.runtime_exec(write_vault_proc).await.unwrap() {
+        Ok(data) => assert!(data.into_iter().next().is_none()),
+        Err(e) => panic!("unexpected error: {:?}", e),
     }
 
     // test sign and hash
@@ -343,9 +219,9 @@
         })
         .reduce(|acc, curr| acc.then(curr))
         .unwrap();
-    let mut output = match sh.runtime_exec(proc).await {
-        ResultMessage::Ok(o) => o.into_iter().collect::<Vec<(OutputKey, ProcedureIo)>>(),
-        ResultMessage::Error(e) => panic!("Unexpected error: {}", e),
+    let mut output = match sh.runtime_exec(proc).await.unwrap() {
+        Ok(o) => o.into_iter().collect::<Vec<(OutputKey, ProcedureIo)>>(),
+        Err(e) => panic!("Unexpected error: {}", e),
     };
     output.sort_by(|(k1, _), (k2, _)| k1.cmp(k2));
     let res = output
