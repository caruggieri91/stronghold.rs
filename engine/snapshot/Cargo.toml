--- conflicted
+++ resolved
@@ -18,16 +18,17 @@
 [dev-dependencies]
 tempfile = "3.1.0"
 rand = "0.7.3"
-<<<<<<< HEAD
+
 proptest = "0.10.1"
 criterion = "0.3.3"
+
+[dev-dependencies.stronghold-test-utils]
+path = "../../test_utils"
+version = "0.1"
 
 [[bench]]
 name = "benchmark"
 harness = false
-=======
 
-  [dev-dependencies.stronghold-test-utils]
-  path = "../../test_utils"
-  version = "0.1"
->>>>>>> e221dcb3
+
+
